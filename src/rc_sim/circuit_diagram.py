--- conflicted
+++ resolved
@@ -8,21 +8,11 @@
 
 # pylint: disable=no-name-in-module
 from typing import Optional
-<<<<<<< HEAD
-
-from PyQt6.QtCore import QRectF, QTimer, QPointF
-from PyQt6.QtGui import QPainter, QPen, QBrush, QColor, QFont, QPolygonF
-from PyQt6.QtWidgets import QWidget
-
-
-# pylint: enable=no-name-in-module
-=======
 from math import sin, pi
 from time import time
 from PyQt6.QtWidgets import QWidget
 from PyQt6.QtGui import QPainter, QPen, QBrush, QColor, QFont, QPolygonF
 from PyQt6.QtCore import QRectF, QTimer, QPointF, Qt
->>>>>>> 10df0812
 
 
 class CircuitDiagram(QWidget):
@@ -55,13 +45,6 @@
         super().__init__(parent)
         self.setFixedSize(self.DIAGRAM_WIDTH, self.DIAGRAM_HEIGHT)
         self.charge_level: float = 0.0
-<<<<<<< HEAD
-
-        self.current_arrow_pos = self.BATTERY_X + self.BATTERY_WIDTH + 5
-        self.arrow_timer = QTimer(self)
-        self.arrow_timer.timeout.connect(self.update_arrow_position)
-        self.arrow_timer.start(100)  # Update every 100 ms
-=======
         self.current_arrow_pos = self.BATTERY_X + self.BATTERY_WIDTH + 5
         self.arrow_timer = QTimer(self)
         self.arrow_timer.timeout.connect(self.update_arrow_position)
@@ -69,7 +52,6 @@
         self.is_discharging = False
         self.is_DC = False
         self.arrow_direction = 1
->>>>>>> 10df0812
 
     def set_charge_level(self, vc: float, v0: float) -> None:
         """Set the charge level for visualization."""
@@ -163,8 +145,6 @@
 
         painter.end()
 
-    # pylint: enable=invalid-name, unused-argument
-
     def draw_current_arrow(self, painter: QPainter) -> None:
         """Draw a small arrow indicating current movement."""
         if not self.is_DC:  # Не рисовать стрелку в AC режиме
