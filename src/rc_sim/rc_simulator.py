--- conflicted
+++ resolved
@@ -23,6 +23,10 @@
 
 
 # pylint: disable=import-error
+from rc_calculator import RCCalculator
+from plot_widget import PlotWidget
+from circuit_diagram import CircuitDiagram
+from help_window import HelpWindow
 
 
 class PreviewDialog(QDialog):  # pylint: disable=too-few-public-methods
@@ -266,11 +270,7 @@
             return
 
         if not self.calculator.set_parameters(
-<<<<<<< HEAD
-                capacitance, resistance, emf, source_type, alpha, temperature, internal_resistance
-=======
                 capacitance, resistance, emf, "DC", alpha, temperature, internal_resistance
->>>>>>> 10df0812
         ):
             QMessageBox.critical(
                 self, "Ошибка",
